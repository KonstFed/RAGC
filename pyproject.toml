--- conflicted
+++ resolved
@@ -35,10 +35,7 @@
 black = "^25.1.0"
 accelerate = ">=0.26.0"
 scikit-learn = "^1.6.1"
-<<<<<<< HEAD
 bitsandbytes = "^0.45.5"
-=======
->>>>>>> ad00d963
 
 [tool.ruff]  # Configuration for Ruff
 
