--- conflicted
+++ resolved
@@ -548,11 +548,7 @@
         print("-" * 20)
         print(params)
         chk_p = save_path / exp
-<<<<<<< HEAD
-        chk_p.mkdir(exist_ok=True)
-=======
         chk_p.mkdir(parents=True, exist_ok=True)
->>>>>>> fa0dce07
         with open(chk_p / "params.json", "w") as f:
             json.dump(params, f)
         train(dataset_path, chk_p, model_params=params["model_params"], training_params=params["training_params"],)
